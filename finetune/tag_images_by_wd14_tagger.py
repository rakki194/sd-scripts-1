--- conflicted
+++ resolved
@@ -333,11 +333,8 @@
         help="comma-separated list of undesired tags to remove from the output / 出力から除外したいタグのカンマ区切りのリスト",
     )
     parser.add_argument("--frequency_tags", action="store_true", help="Show frequency of tags for images / 画像ごとのタグの出現頻度を表示する")
-<<<<<<< HEAD
     parser.add_argument("--onnx", action="store_true", help="use onnx model for inference")
-=======
     parser.add_argument("--append_tags", action="store_true", help="Append captions instead of overwriting / 上書きではなくキャプションを追記する")
->>>>>>> 0d4e8b50
 
     return parser
 
