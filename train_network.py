--- conflicted
+++ resolved
@@ -559,13 +559,9 @@
             vae.requires_grad_(False)
             vae.eval()
 
-<<<<<<< HEAD
             train_dataset_group.new_cache_latents(vae, accelerator, args.force_cache_precision)
-=======
-            train_dataset_group.new_cache_latents(vae, accelerator)
             if val_dataset_group is not None:
-                val_dataset_group.new_cache_latents(vae, accelerator)
->>>>>>> 894037f2
+                val_dataset_group.new_cache_latents(vae, accelerator, args.force_cache_precision)
 
             vae.to("cpu")
             clean_memory_on_device(accelerator.device)
