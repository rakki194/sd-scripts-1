--- conflicted
+++ resolved
@@ -652,7 +652,6 @@
         # caching
         self.caching_mode = None  # None, 'latents', 'text'
 
-<<<<<<< HEAD
         self.tokenize_strategy = None
         self.text_encoder_output_caching_strategy = None
         self.latents_caching_strategy = None
@@ -661,7 +660,7 @@
         self.tokenize_strategy = TokenizeStrategy.get_strategy()
         self.text_encoder_output_caching_strategy = TextEncoderOutputsCachingStrategy.get_strategy()
         self.latents_caching_strategy = LatentsCachingStrategy.get_strategy()
-=======
+
     def adjust_min_max_bucket_reso_by_steps(
         self, resolution: Tuple[int, int], min_bucket_reso: int, max_bucket_reso: int, bucket_reso_steps: int
     ) -> Tuple[int, int]:
@@ -689,7 +688,6 @@
         ), f"max_bucket_reso must be equal or greater than resolution / max_bucket_resoは最大解像度より小さくできません。解像度を小さくするかmin_bucket_resoを大きくしてください"
 
         return min_bucket_reso, max_bucket_reso
->>>>>>> 15675492
 
     def set_seed(self, seed):
         self.seed = seed
